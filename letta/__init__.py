--- conflicted
+++ resolved
@@ -1,8 +1,5 @@
-<<<<<<< HEAD
+
 __version__ = "0.6.14"
-=======
-__version__ = "0.6.13"
->>>>>>> 50a7dfcd
 
 
 # import clients
