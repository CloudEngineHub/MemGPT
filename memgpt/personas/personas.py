--- conflicted
+++ resolved
@@ -1,19 +1,15 @@
-import os
-
-<<<<<<< HEAD
-DEFAULT = 'sam'
-GPT35_DEFAULT = 'sam_simple_pov_gpt35'
-=======
-DEFAULT = 'sam_pov'
->>>>>>> d6e5f5b9
-
-
-def get_persona_text(key=DEFAULT):
-    filename = key if key.endswith('.txt') else f'{key}.txt'
-    file_path = os.path.join(os.path.dirname(__file__), 'examples', filename)
-
-    if os.path.exists(file_path):
-        with open(file_path, 'r') as file:
-            return file.read().strip()
-    else:
-        raise FileNotFoundError(f"No file found for key {key}, path={file_path}")
+import os
+
+DEFAULT = 'sam_pov'
+GPT35_DEFAULT = 'sam_simple_pov_gpt35'
+
+
+def get_persona_text(key=DEFAULT):
+    filename = key if key.endswith('.txt') else f'{key}.txt'
+    file_path = os.path.join(os.path.dirname(__file__), 'examples', filename)
+
+    if os.path.exists(file_path):
+        with open(file_path, 'r') as file:
+            return file.read().strip()
+    else:
+        raise FileNotFoundError(f"No file found for key {key}, path={file_path}")