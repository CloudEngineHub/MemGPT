--- conflicted
+++ resolved
@@ -14,6 +14,7 @@
 import typer
 import uuid
 
+from memgpt.data_sources.connectors import load_data, DirectoryConnector, VectorDBConnector
 from memgpt.data_sources.connectors import load_data, DirectoryConnector, VectorDBConnector
 from memgpt.embeddings import embedding_model, check_and_split_text
 from memgpt.agent_store.storage import StorageConnector
@@ -99,11 +100,6 @@
         ms = MetadataStore(config)
         source = Source(name=name, user_id=user_id)
         ms.create_source(source)
-<<<<<<< HEAD
-=======
-        print("created source", name, str(user_id))
-        print("listing source", user_id, ms.list_sources(user_id=user_id))
->>>>>>> 2d35d4cb
         passage_storage = StorageConnector.get_storage_connector(TableType.PASSAGES, config, user_id)
         # TODO: also get document store
 
