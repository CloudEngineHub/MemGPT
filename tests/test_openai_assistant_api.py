--- conflicted
+++ resolved
@@ -7,54 +7,6 @@
 from memgpt.constants import DEFAULT_PRESET
 from memgpt.config import MemGPTConfig
 
-<<<<<<< HEAD
-
-def test_list_messages():
-    client = TestClient(app)
-
-    test_user_id = uuid.UUID(MemGPTConfig.load().anon_clientid)
-
-    # create user
-    server = SyncServer()
-    if not server.get_user(test_user_id):
-        server.create_user({"id": test_user_id})
-
-    # write default presets to DB
-    server.initialize_default_presets(test_user_id)
-
-    # test: create agent
-    request_body = {
-        "user_id": str(test_user_id),
-        "assistant_name": DEFAULT_PRESET,
-    }
-    print(request_body)
-    response = client.post("/v1/threads", json=request_body)
-    assert response.status_code == 200, f"Error: {response.json()}"
-    agent_id = response.json()["id"]
-    print(response.json())
-
-    # test: insert messages
-    # TODO: eventually implement the "run" functionality
-    request_body = {
-        "user_id": str(test_user_id),
-        "content": "Hello, world!",
-        "role": "user",
-    }
-    response = client.post(f"/v1/threads/{str(agent_id)}/messages", json=request_body)
-    assert response.status_code == 200, f"Error: {response.json()}"
-
-    # test: list messages
-    thread_id = str(agent_id)
-    params = {
-        "limit": 10,
-        "order": "desc",
-        # "after": "",
-        "user_id": str(test_user_id),
-    }
-    response = client.get(f"/v1/threads/{thread_id}/messages", params=params)
-    assert response.status_code == 200, f"Error: {response.json()}"
-    print(response.json())
-=======
 # TODO: modify this to run against an actual running server
 # def test_list_messages():
 #    client = TestClient(app)
@@ -100,5 +52,4 @@
 #    response = client.get(f"/v1/threads/{thread_id}/messages", params=params)
 #    assert response.status_code == 200, f"Error: {response.json()}"
 #    print(response.json())
-#
->>>>>>> 2d35d4cb
+#